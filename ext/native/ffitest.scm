--- conflicted
+++ resolved
@@ -43,15 +43,7 @@
 (define-cfn "fis_i" (x::ScmSmallInt y::(const char*)) ::ScmSmallInt
   (return (aref y x)))
 
-<<<<<<< HEAD
-;; flonum argument
-(define-cfn "ff_o" (x::double)
-  (return (Scm_MakeFlonum (+ x 1.0))))
-(define-cfn "fif_o" (x::ScmSmallInt y::double)
-  (return (Scm_MakeFlonum (- (cast double x) y))))
-(define-cfn "ffi_o" (x::double y::ScmSmallInt)
-  (return (Scm_MakeFlonum (- x (cast double y)))))
-=======
+
 ;; calling back to Scheme
 (define-cfn "fo_o_cb" (x)
   (let* ([fn (Scm_GlobalVariableRef (Scm_GaucheModule)
@@ -61,4 +53,11 @@
 (define-cfn "foo_o_cb" (proc x)
   (return (Scm_ApplyRec1 proc x)))
 
->>>>>>> 88a0cb5b
+
+;; flonum argument
+(define-cfn "ff_o" (x::double)
+  (return (Scm_MakeFlonum (+ x 1.0))))
+(define-cfn "fif_o" (x::ScmSmallInt y::double)
+  (return (Scm_MakeFlonum (- (cast double x) y))))
+(define-cfn "ffi_o" (x::double y::ScmSmallInt)
+  (return (Scm_MakeFlonum (- x (cast double y)))))
