
(use gauche.test)
(use gauche.config)
(use gauche.ffitest)

(cond-expand
 [gauche.windows (exit 0)]
 [else
  (unless (#/^x86_64-/ (gauche-config "--arch"))
    (exit 0))])

(test-start "ffitest")

(define (foreign-call dlo name args rettype)
  ((with-module gauche.internal call-amd64) 
   (dlobj-get-entry-address dlo name)
   args rettype))

(define (test-foreign-call dlo name expected args rettype)
  (test* #"call ~name" expected
         (foreign-call dlo name args rettype)))

(let ((dlo (dynamic-load "gauche--ffitest" :init-function #f)))
  (test* "open dlo" #t (is-a? dlo <dlobj>))
  (let ((dle (dlobj-get-entry-address dlo "_f_v")))
    (test* "get dlptr" #t (is-a? dle <dlptr>))
    (test* "call f_o" (list (undefined) "it works")
           (let* ((r #f)
                  (s (with-output-to-string
                       (^[]
                         (set! r ((with-module gauche.internal call-amd64)
                                  dle '() 'v))))))
             (list r s))))

  (test-foreign-call dlo "_f_o" 'it_works '() 'o)
  (test-foreign-call dlo "_f_i" 42 '() 'i)
  (test-foreign-call dlo "_f_s" "it works" '() 's)

  (test-foreign-call dlo "_fo_o" '(wow . huh) '((o wow)) 'o)
  (test-foreign-call dlo "_fi_o" '(7 . huh) '((i 6)) 'o)
  (test-foreign-call dlo "_fi_o" '(-9 . huh) '((i -10)) 'o)
  (test-foreign-call dlo "_fs_o" 5 '((s "hello")) 'o)
  (test-foreign-call dlo "_fo_i" 3 '((o (a b c))) 'i)
  (test-foreign-call dlo "_fi_i" 121 '((i 11)) 'i)
  (test-foreign-call dlo "_fs_i" 6 '((s "gauche")) 'i)
  (test-foreign-call dlo "_fo_s" "(a b c)" '((o (a b c))) 's)

  (test-foreign-call dlo "_foo_o" '(a . b) '((o a) (o b)) 'o)
  (test-foreign-call dlo "_foi_o" '(a . 1) '((o a) (i 0)) 'o)
  (test-foreign-call dlo "_fis_i" (char->integer #\c) '((i 2) (s "abcde")) 'i)

<<<<<<< HEAD
  (test-foreign-call dlo "_ff_o" 101.0  '((d 100.0)) 'o)
  (test-foreign-call dlo "_fif_o" 99.0  '((i 100) (d 1.0)) 'o)
  (test-foreign-call dlo "_ffi_o" 99.0  '((d 100.0) (i 1)) 'o)
=======
  (test-foreign-call dlo "_fo_o_cb" '(z . z) '((o z)) 'o)
  (test-foreign-call dlo "_foo_o_cb" '(d c b a)
                     `((o ,reverse) (o (a b c d))) 'o)
  (test-foreign-call dlo "_foo_o_cb"
                     (test-error <error> "list required, but got zzz")
                     `((o ,reverse) (o zzz)) 'o)
>>>>>>> 88a0cb5b
  )

(test-end)



<|MERGE_RESOLUTION|>--- conflicted
+++ resolved
@@ -49,18 +49,16 @@
   (test-foreign-call dlo "_foi_o" '(a . 1) '((o a) (i 0)) 'o)
   (test-foreign-call dlo "_fis_i" (char->integer #\c) '((i 2) (s "abcde")) 'i)
 
-<<<<<<< HEAD
-  (test-foreign-call dlo "_ff_o" 101.0  '((d 100.0)) 'o)
-  (test-foreign-call dlo "_fif_o" 99.0  '((i 100) (d 1.0)) 'o)
-  (test-foreign-call dlo "_ffi_o" 99.0  '((d 100.0) (i 1)) 'o)
-=======
   (test-foreign-call dlo "_fo_o_cb" '(z . z) '((o z)) 'o)
   (test-foreign-call dlo "_foo_o_cb" '(d c b a)
                      `((o ,reverse) (o (a b c d))) 'o)
   (test-foreign-call dlo "_foo_o_cb"
                      (test-error <error> "list required, but got zzz")
                      `((o ,reverse) (o zzz)) 'o)
->>>>>>> 88a0cb5b
+
+  (test-foreign-call dlo "_ff_o" 101.0  '((d 100.0)) 'o)
+  (test-foreign-call dlo "_fif_o" 99.0  '((i 100) (d 1.0)) 'o)
+  (test-foreign-call dlo "_ffi_o" 99.0  '((d 100.0) (i 1)) 'o)
   )
 
 (test-end)
